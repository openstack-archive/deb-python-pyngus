# Pyngus #

[![Build Status](https://travis-ci.org/kgiusti/pyngus.svg)](https://travis-ci.org/kgiusti/pyngus)

A messaging framework built on the QPID Proton engine.  It provides a
callback-based API for message passing.

See the User Guide in the docs directory for more detail.

<<<<<<< HEAD
=======
## Release 2.0.3 ##

* bugfix: fixed a memory leak
* bugfix: cyrus test fixed

>>>>>>> fdabc081
## Release 2.0.0 ##

* Support for proton 0.10
* The SASL API has changed due to an API change in proton 0.10
  * Proton 0.10 implements SASL via the Cyrus SASL library
    * this change allows use of more secure authentication mechanisms, such as Kerberos
  * Applications should no longer directly access the Proton SASL class via the Connection.pn\_sasl property
    * instead, the following new properties may be passed to the Container.create\_connection() method:
      * x-username - (client only) the authentication id
      * x-password - (client only) the authentication password
      * x-require-auth - (server only) reject clients that do not use authentication
      * x-sasl-mechs - (server only) whitespace delimited string of
        acceptable mechanisms.  If not supplied the mechanisms
        specified in the system's SASL configuration will be used.
        This option should only be used when the application wants to
        further restrict the set of acceptable mechanisms.
      * x-sasl-config-dir - (server only) the location of the
        _directory_ that holds the system's Cyrus SASL configuration.
      * x-sasl-config-name - (server only) the name of the SASL
        configuration file (*without* the ".conf" suffix) in the
        x-sasl-dir directory.
      * *NOTE WELL*: Cyrus SASL cannot support multiple different SASL
        configurations per connection.  The values of
        x-sasl-config-dir and x-sasl-config-name *MUST* be the same
        for all connections that use SASL.
  * the ConnectionEventHandler.sasl\_step() callback has been deprecated as proton 0.10 no longer uses it
    * The ConnectionEventHandler.sasl\_done() callback *is* still supported.
* Pyngus now enforces strict reentrancy checking.  Attempting to call
  a non-reentrant Pyngus method will now throw a RuntimeError exception.

## Release 1.3.0 ##

* Support for proton 0.9
* Installation of proton dependencies via setup.py.  This feature was
  added by Flavio Percoco Premoli <flaper87@gmail.com> - thanks
  Flavio!<|MERGE_RESOLUTION|>--- conflicted
+++ resolved
@@ -7,14 +7,11 @@
 
 See the User Guide in the docs directory for more detail.
 
-<<<<<<< HEAD
-=======
 ## Release 2.0.3 ##
 
 * bugfix: fixed a memory leak
 * bugfix: cyrus test fixed
 
->>>>>>> fdabc081
 ## Release 2.0.0 ##
 
 * Support for proton 0.10
