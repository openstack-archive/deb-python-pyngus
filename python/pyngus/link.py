#    Licensed to the Apache Software Foundation (ASF) under one
#    or more contributor license agreements.  See the NOTICE file
#    distributed with this work for additional information
#    regarding copyright ownership.
#
#    Licensed under the Apache License, Version 2.0 (the "License"); you may
#    not use this file except in compliance with the License. You may obtain
#    a copy of the License at
#
#         http://www.apache.org/licenses/LICENSE-2.0
#
#    Unless required by applicable law or agreed to in writing, software
#    distributed under the License is distributed on an "AS IS" BASIS, WITHOUT
#    WARRANTIES OR CONDITIONS OF ANY KIND, either express or implied. See the
#    License for the specific language governing permissions and limitations
#    under the License.

__all__ = [
    "SenderEventHandler",
    "SenderLink",
    "ReceiverEventHandler",
    "ReceiverLink"
]

import collections
import logging
import proton

from pyngus.endpoint import Endpoint

LOG = logging.getLogger(__name__)

<<<<<<< HEAD
=======
_PROTON_VERSION = (int(getattr(proton, "VERSION_MAJOR", 0)),
                   int(getattr(proton, "VERSION_MINOR", 0)))

>>>>>>> 0352dc91
# map property names to proton values:
_dist_modes = {"copy": proton.Terminus.DIST_MODE_COPY,
               "move": proton.Terminus.DIST_MODE_MOVE}
_snd_settle_modes = {"settled": proton.Link.SND_SETTLED,
                     "unsettled": proton.Link.SND_UNSETTLED,
                     "mixed": proton.Link.SND_MIXED}
_rcv_settle_modes = {"first": proton.Link.RCV_FIRST,
                     "second": proton.Link.RCV_SECOND}


class _Link(Endpoint):
    """A generic Link base class."""

    def __init__(self, connection, pn_link):
        super(_Link, self).__init__(pn_link.name)
        self._connection = connection
        self._handler = None
        self._properties = None
        self._user_context = None
        self._rejected = False  # requested link was refused
        self._failed = False  # protocol error occurred
        # TODO(kgiusti): raise jira to add 'context' attr to api
        self._pn_link = pn_link
        pn_link.context = self

    def configure(self, target_address, source_address, handler, properties):
        """Assign addresses, properties, etc."""
        self._handler = handler
        self._properties = properties

        dynamic_props = None
        if properties:
            dynamic_props = properties.get("dynamic-node-properties")
            mode = _dist_modes.get(properties.get("distribution-mode"))
            if mode is not None:
                self._pn_link.source.distribution_mode = mode
            mode = _snd_settle_modes.get(properties.get("snd-settle-mode"))
            if mode is not None:
                self._pn_link.snd_settle_mode = mode
            mode = _rcv_settle_modes.get(properties.get("rcv-settle-mode"))
            if mode is not None:
                self._pn_link.rcv_settle_mode = mode

        if target_address is None:
            if not self._pn_link.is_sender:
                raise Exception("Dynamic target not allowed")
            self._pn_link.target.dynamic = True
            if dynamic_props:
                self._pn_link.target.properties.clear()
                self._pn_link.target.properties.put_dict(dynamic_props)
        elif target_address:
            self._pn_link.target.address = target_address

        if source_address is None:
            if not self._pn_link.is_receiver:
                raise Exception("Dynamic source not allowed")
            self._pn_link.source.dynamic = True
            if dynamic_props:
                self._pn_link.source.properties.clear()
                self._pn_link.source.properties.put_dict(dynamic_props)
        elif source_address:
            self._pn_link.source.address = source_address

    @property
    def name(self):
        return self._name

    @property
    def connection(self):
        return self._connection

    def open(self):
        if self._pn_link.state & proton.Endpoint.LOCAL_UNINIT:
            LOG.debug("Opening the link.")
            self._pn_link.open()

    def _get_user_context(self):
        return self._user_context

    def _set_user_context(self, ctxt):
        self._user_context = ctxt

    _uc_docstr = """Arbitrary application object associated with this link."""
    user_context = property(_get_user_context, _set_user_context,
                            doc=_uc_docstr)

    @property
    def source_address(self):
        """Return the authorative source of the link."""
        # If link is a sender, source is determined by the local
        # value, else use the remote.
        if self._pn_link.is_sender:
            return self._pn_link.source.address
        else:
            return self._pn_link.remote_source.address

    @property
    def target_address(self):
        """Return the authorative target of the link."""
        # If link is a receiver, target is determined by the local
        # value, else use the remote.
        if self._pn_link.is_receiver:
            return self._pn_link.target.address
        else:
            return self._pn_link.remote_target.address

    def close(self, pn_condition=None):
        if self._pn_link.state & proton.Endpoint.LOCAL_ACTIVE:
            LOG.debug("Closing the link.")
            if pn_condition:
                self._pn_link.condition = pn_condition
            self._pn_link.close()

    @property
    def active(self):
        state = self._pn_link.state
        return (not self._failed and
                state == (proton.Endpoint.LOCAL_ACTIVE
                          | proton.Endpoint.REMOTE_ACTIVE))

    @property
    def closed(self):
        state = self._pn_link.state
        return (self._failed or
                state == (proton.Endpoint.LOCAL_CLOSED
                          | proton.Endpoint.REMOTE_CLOSED))

    def reject(self, pn_condition):
        self._rejected = True  # prevent 'active' callback!
        self._pn_link.open()
        if pn_condition:
            self._pn_link.condition = pn_condition
        self._pn_link.close()

    def destroy(self):
        LOG.debug("link destroyed %s", str(self._pn_link))
        self._user_context = None
        self._connection = None
        self._handler = None
        if self._pn_link:
            session = self._pn_link.session.context
            self._pn_link.context = None
            self._pn_link.free()
            self._pn_link = None
            session.link_destroyed(self)  # destroy session _after_ link

    def _process_delivery(self, pn_delivery):
        raise NotImplementedError("Must Override")

    def _process_credit(self):
        raise NotImplementedError("Must Override")

    def _link_failed(self, error):
        raise NotImplementedError("Must Override")

    def _session_closed(self):
        """Remote has closed the session used by this link."""
        # if link not already closed:
        if self._endpoint_state & proton.Endpoint.REMOTE_ACTIVE:
            # simulate close received
            self.process_remote_state()
        elif self._endpoint_state & proton.Endpoint.REMOTE_UNINIT:
            # locally created link, will never come up
            self._failed = True
            self._link_failed("Parent session closed.")

    # Proton's event model was changed after 0.7
    if (_PROTON_VERSION >= (0, 8)):
        _endpoint_event_map = {
            proton.Event.LINK_REMOTE_OPEN: Endpoint.REMOTE_OPENED,
            proton.Event.LINK_REMOTE_CLOSE: Endpoint.REMOTE_CLOSED,
            proton.Event.LINK_LOCAL_OPEN: Endpoint.LOCAL_OPENED,
            proton.Event.LINK_LOCAL_CLOSE: Endpoint.LOCAL_CLOSED}

        @staticmethod
        def _handle_proton_event(pn_event, connection):
            ep_event = _Link._endpoint_event_map.get(pn_event.type)
            if pn_event.type == proton.Event.DELIVERY:
                pn_delivery = pn_event.context
                pn_link = pn_delivery.link
                pn_link.context._process_delivery(pn_delivery)
            elif pn_event.type == proton.Event.LINK_FLOW:
                pn_link = pn_event.context
                pn_link.context._process_credit()
            elif ep_event is not None:
                pn_link = pn_event.context
                if pn_link.context:
                    pn_link.context._process_endpoint_event(ep_event)
            elif pn_event.type == proton.Event.LINK_INIT:
                pn_link = pn_event.context
                # create a new link if requested by remote:
                c = hasattr(pn_link, 'context') and pn_link.context
                if not c:
                    session = pn_link.session.context
                    if (pn_link.is_sender and
                            pn_link.name not in connection._sender_links):
                        LOG.debug("Remotely initiated Sender needs init")
                        link = session.request_sender(pn_link)
                        connection._sender_links[pn_link.name] = link
                    elif (pn_link.is_receiver and
                          pn_link.name not in connection._receiver_links):
                        LOG.debug("Remotely initiated Receiver needs init")
                        link = session.request_receiver(pn_link)
                        connection._receiver_links[pn_link.name] = link
            elif pn_event.type == proton.Event.LINK_FINAL:
                LOG.debug("link finalized: %s", pn_event.context)
            else:
                return False  # unknown
            return True  # handled
    elif hasattr(proton.Event, "LINK_REMOTE_STATE"):
        # 0.7 proton event model
        @staticmethod
        def _handle_proton_event(pn_event, connection):
            if pn_event.type == proton.Event.LINK_REMOTE_STATE:
                pn_link = pn_event.link
                # create a new link if requested by remote:
                c = hasattr(pn_link, 'context') and pn_link.context
                if ((not c) and
                        (pn_link.state & proton.Endpoint.LOCAL_UNINIT)):
                    session = pn_link.session.context
                    if (pn_link.is_sender and
                            pn_link.name not in connection._sender_links):
                        LOG.debug("Remotely initiated Sender needs init")
                        link = session.request_sender(pn_link)
                        connection._sender_links[pn_link.name] = link
                    elif (pn_link.is_receiver and
                          pn_link.name not in connection._receiver_links):
                        LOG.debug("Remotely initiated Receiver needs init")
                        link = session.request_receiver(pn_link)
                        connection._receiver_links[pn_link.name] = link
                pn_link.context._process_remote_state()
                return True
            elif pn_event.type == proton.Event.LINK_LOCAL_STATE:
                pn_link = pn_event.link
                pn_link.context._process_local_state()
            elif pn_event.type == proton.Event.LINK_FLOW:
                pn_link = pn_event.link
                pn_link.context._process_credit()
            elif pn_event.type == proton.Event.DELIVERY:
                pn_link = pn_event.link
                pn_delivery = pn_event.delivery
                pn_link.context._process_delivery(pn_delivery)
            else:
                return False  # unknown
            return True

    # endpoint methods:
    @property
    def _endpoint_state(self):
        return self._pn_link.state

    def _ep_error(self, error):
        super(_Link, self)._ep_error(error)
        self._failed = True
        self._link_failed("Endpoint protocol error: %s" % error)


def _get_remote_settle_modes(pn_link):
    """Return a map containing the settle modes as provided by the remote.
    Skip any default value.
    """
    modes = {}
    snd = pn_link.remote_snd_settle_mode
    if snd == proton.Link.SND_UNSETTLED:
        modes['snd-settle-mode'] = 'unsettled'
    elif snd == proton.Link.SND_SETTLED:
        modes['snd-settle-mode'] = 'settled'
    if pn_link.remote_rcv_settle_mode == proton.Link.RCV_SECOND:
        modes['rcv-settle-mode'] = 'second'
    return modes


def _get_remote_settle_modes(pn_link):
    """Return a map containing the settle modes as provided by the remote.
    Skip any default value.
    """
    modes = {}
    snd = pn_link.remote_snd_settle_mode
    if snd == proton.Link.SND_UNSETTLED:
        modes['snd-settle-mode'] = 'unsettled'
    elif snd == proton.Link.SND_SETTLED:
        modes['snd-settle-mode'] = 'settled'
    if pn_link.remote_rcv_settle_mode == proton.Link.RCV_SECOND:
        modes['rcv-settle-mode'] = 'second'
    return modes


class SenderEventHandler(object):
    def sender_active(self, sender_link):
        LOG.debug("sender_active (ignored)")

    def sender_remote_closed(self, sender_link, pn_condition):
        LOG.debug("sender_remote_closed (ignored)")

    def sender_closed(self, sender_link):
        LOG.debug("sender_closed (ignored)")

    def credit_granted(self, sender_link):
        LOG.debug("credit_granted (ignored)")

    def sender_failed(self, sender_link, error):
        """Protocol error occurred."""
        LOG.debug("sender_failed (ignored)")


class SenderLink(_Link):

    # Status for message send callback
    #
    ABORTED = -2
    TIMED_OUT = -1
    UNKNOWN = 0
    ACCEPTED = 1
    REJECTED = 2
    RELEASED = 3
    MODIFIED = 4

    _DISPOSITION_STATE_MAP = {
        proton.Disposition.ACCEPTED: ACCEPTED,
        proton.Disposition.REJECTED: REJECTED,
        proton.Disposition.RELEASED: RELEASED,
        proton.Disposition.MODIFIED: MODIFIED,
    }

    class _SendRequest(object):
        """Tracks sending a single message."""
        def __init__(self, link, tag, message, callback, handle, deadline):
            self.link = link
            self.tag = tag
            self.message = message
            self.callback = callback
            self.handle = handle
            self.deadline = deadline
            self.link._send_requests[self.tag] = self
            if deadline:
                self.link._connection._add_timer(deadline, self)

        def __call__(self):
            """Invoked by Connection on timeout (now <= deadline)."""
            self.link._send_expired(self)

        def destroy(self, state, info):
            """Invoked on final completion of send."""
            if self.deadline and state != SenderLink.TIMED_OUT:
                self.link._connection._cancel_timer(self.deadline, self)
            if self.tag in self.link._send_requests:
                del self.link._send_requests[self.tag]
            if self.callback:
                self.callback(self.link, self.handle, state, info)

    def __init__(self, connection, pn_link):
        super(SenderLink, self).__init__(connection, pn_link)
        self._send_requests = {}  # indexed by tag
        self._pending_sends = collections.deque()  # tags in order sent
        self._next_deadline = 0
        self._next_tag = 0
        self._last_credit = 0

        # TODO(kgiusti) - think about send-settle-mode configuration

    def send(self, message, delivery_callback=None,
             handle=None, deadline=None):
        tag = "pyngus-tag-%s" % self._next_tag
        self._next_tag += 1
        send_req = SenderLink._SendRequest(self, tag, message,
                                           delivery_callback, handle,
                                           deadline)
        self._pn_link.delivery(tag)
        LOG.debug("Sending a message, tag=%s", tag)

        if deadline:
            self._connection._add_timer(deadline, send_req)

        pn_delivery = self._pn_link.current
        if pn_delivery and pn_delivery.writable:
            # send oldest pending:
            if self._pending_sends:
                self._pending_sends.append(tag)
                tag = self._pending_sends.popleft()
                send_req = self._send_requests[tag]
                LOG.debug("Sending previous pending message, tag=%s", tag)
            self._write_msg(pn_delivery, send_req)
        else:
            LOG.debug("Send is pending for credit, tag=%s", tag)
            self._pending_sends.append(tag)

        return 0

    @property
    def pending(self):
        return len(self._send_requests)

    @property
    def credit(self):
        return self._pn_link.credit

    def reject(self, pn_condition=None):
        """See Link Reject, AMQP1.0 spec."""
        self._pn_link.source.type = proton.Terminus.UNSPECIFIED
        super(SenderLink, self).reject(pn_condition)

    def destroy(self):
        self._connection._remove_sender(self._name)
        self._connection = None
        super(SenderLink, self).destroy()

    def _process_delivery(self, pn_delivery):
        """Check if the delivery can be processed."""

        LOG.debug("Processing send delivery, tag=%s",
                  str(pn_delivery.tag))
        if pn_delivery.tag in self._send_requests:
            if pn_delivery.settled or pn_delivery.remote_state:
                # remote has reached a 'terminal state'
                LOG.debug("Remote has processed a sent msg")
                outcome = pn_delivery.remote_state
                state = SenderLink._DISPOSITION_STATE_MAP.get(outcome,
                                                              self.UNKNOWN)
                pn_disposition = pn_delivery.remote
                info = {}
                if state == SenderLink.REJECTED:
                    if pn_disposition.condition:
                        info["condition"] = pn_disposition.condition
                elif state == SenderLink.MODIFIED:
                    info["delivery-failed"] = pn_disposition.failed
                    info["undeliverable-here"] = pn_disposition.undeliverable
                    annotations = pn_disposition.annotations
                    if annotations:
                        info["message-annotations"] = annotations
                send_req = self._send_requests.pop(pn_delivery.tag)
                send_req.destroy(state, info)
                pn_delivery.settle()
            elif pn_delivery.writable:
                # we can now send on this delivery
                LOG.debug("Delivery has become writable")
                if self._pending_sends:
                    tag = self._pending_sends.popleft()
                    send_req = self._send_requests[tag]
                    self._write_msg(pn_delivery, send_req)
        else:
            # tag no longer valid, expired or canceled send?
            LOG.debug("Delivery ignored, tag=%s", str(pn_delivery.tag))
            pn_delivery.settle()

    def _process_credit(self):
        # check if any pending deliveries are now writable:
        LOG.debug("credit event, link=%s", self.name)
        pn_delivery = self._pn_link.current
        while (self._pending_sends and
               pn_delivery and pn_delivery.writable):
            self._process_delivery(pn_delivery)
            pn_delivery = self._pn_link.current

        # Alert if credit has become available
        new_credit = self._pn_link.credit
        if self._handler and not self._rejected:
            if self._last_credit <= 0 and new_credit > 0:
                LOG.debug("Credit is available, link=%s", self.name)
                self._handler.credit_granted(self)
        self._last_credit = new_credit

    def _write_msg(self, pn_delivery, send_req):
        # given a writable delivery, send a message
        LOG.debug("Sending message to engine, tag=%s", send_req.tag)
        self._pn_link.send(send_req.message.encode())
        self._pn_link.advance()
        self._last_credit = self._pn_link.credit
        if not send_req.callback:
            # no disposition callback, so we can discard the send request and
            # settle the delivery immediately
            send_req.destroy(SenderLink.UNKNOWN, {})
            pn_delivery.settle()

    def _send_expired(self, send_req):
        LOG.debug("Send request timed-out, tag=%s", send_req.tag)
        try:
            self._pending_sends.remove(send_req.tag)
        except ValueError:
            pass
        send_req.destroy(SenderLink.TIMED_OUT, None)

    def _link_failed(self, error):
        if self._handler and not self._rejected:
            self._handler.sender_failed(self, error)

    # endpoint state machine actions:

    def _ep_active(self):
        LOG.debug("SenderLink is up")
        if self._handler and not self._rejected:
            self._handler.sender_active(self)

    def _ep_need_close(self):
        LOG.debug("SenderLink remote closed")
        if self._handler and not self._rejected:
            cond = self._pn_link.remote_condition
            self._handler.sender_remote_closed(self, cond)

    def _ep_closed(self):
        LOG.debug("SenderLink close completed")
        # abort any pending sends
        self._pending_sends.clear()
        pn_condition = self._pn_link.condition
        info = {"condition": pn_condition} if pn_condition else None
        while self._send_requests:
            key, send_req = self._send_requests.popitem()
            send_req.destroy(SenderLink.ABORTED, info)
        if self._handler and not self._rejected:
            self._handler.sender_closed(self)

    def _ep_requested(self):
        LOG.debug("Remote has requested a SenderLink")
        handler = self._connection._handler
        if handler:
            pn_link = self._pn_link
            props = _get_remote_settle_modes(pn_link)
            # has the remote requested a source address?
            req_source = ""
            if pn_link.remote_source.dynamic:
                req_source = None
                req_props = pn_link.remote_source.properties
                if req_props and req_props.next() == proton.Data.MAP:
                    props["dynamic-node-properties"] = req_props.get_dict()
            elif pn_link.remote_source.address:
                req_source = pn_link.remote_source.address

            props["target-address"] = pn_link.remote_target.address
            dist_mode = pn_link.remote_source.distribution_mode
            if (dist_mode == proton.Terminus.DIST_MODE_COPY):
                props["distribution-mode"] = "copy"
            elif (dist_mode == proton.Terminus.DIST_MODE_MOVE):
                props["distribution-mode"] = "move"

            handler.sender_requested(self._connection,
                                     pn_link.name,  # handle
                                     pn_link.name,
                                     req_source,
                                     props)


class ReceiverEventHandler(object):

    def receiver_active(self, receiver_link):
        LOG.debug("receiver_active (ignored)")

    def receiver_remote_closed(self, receiver_link, pn_condition):
        LOG.debug("receiver_remote_closed (ignored)")

    def receiver_closed(self, receiver_link):
        LOG.debug("receiver_closed (ignored)")

    def receiver_failed(self, receiver_link, error):
        """Protocol error occurred."""
        LOG.debug("receiver_failed (ignored)")

    def message_received(self, receiver_link, message, handle):
        LOG.debug("message_received (ignored)")


class ReceiverLink(_Link):
    def __init__(self, connection, pn_link):
        super(ReceiverLink, self).__init__(connection, pn_link)
        self._next_handle = 0
        self._unsettled_deliveries = {}  # indexed by handle

        # TODO(kgiusti) - think about receiver-settle-mode configuration

    @property
    def capacity(self):
        return self._pn_link.credit

    def add_capacity(self, amount):
        self._pn_link.flow(amount)

    def _settle_delivery(self, handle, state):
        pn_delivery = self._unsettled_deliveries.pop(handle, None)
        if pn_delivery is None:
            raise Exception("Invalid message handle: %s" % str(handle))
        pn_delivery.update(state)
        pn_delivery.settle()

    def message_accepted(self, handle):
        self._settle_delivery(handle, proton.Delivery.ACCEPTED)

    def message_released(self, handle):
        self._settle_delivery(handle, proton.Delivery.RELEASED)

    def message_rejected(self, handle, pn_condition=None):
        pn_delivery = self._unsettled_deliveries.pop(handle, None)
        if pn_delivery is None:
            raise Exception("Invalid message handle: %s" % str(handle))
        if pn_condition:
            pn_delivery.local.condition = pn_condition
        pn_delivery.update(proton.Delivery.REJECTED)
        pn_delivery.settle()

    def message_modified(self, handle, delivery_failed, undeliverable,
                         annotations):
        pn_delivery = self._unsettled_deliveries.pop(handle, None)
        if pn_delivery is None:
            raise Exception("Invalid message handle: %s" % str(handle))
        pn_delivery.local.failed = delivery_failed
        pn_delivery.local.undeliverable = undeliverable
        if annotations:
            pn_delivery.local.annotations = annotations
        pn_delivery.update(proton.Delivery.MODIFIED)
        pn_delivery.settle()

    def reject(self, pn_condition=None):
        """See Link Reject, AMQP1.0 spec."""
        self._pn_link.target.type = proton.Terminus.UNSPECIFIED
        super(ReceiverLink, self).reject(pn_condition)

    def destroy(self):
        self._connection._remove_receiver(self._name)
        self._connection = None
        super(ReceiverLink, self).destroy()

    def _process_delivery(self, pn_delivery):
        """Check if the delivery can be processed."""
        LOG.debug("Processing receive delivery, tag=%s",
                  str(pn_delivery.tag))
        if pn_delivery.readable and not pn_delivery.partial:
            LOG.debug("Receive delivery readable")
            data = self._pn_link.recv(pn_delivery.pending)
            msg = proton.Message()
            msg.decode(data)
            self._pn_link.advance()

            if self._handler:
                handle = "rmsg-%s:%x" % (self._name, self._next_handle)
                self._next_handle += 1
                self._unsettled_deliveries[handle] = pn_delivery
                self._handler.message_received(self, msg, handle)
            else:
                # TODO(kgiusti): is it ok to assume Delivery.REJECTED?
                pn_delivery.settle()

    def _process_credit(self):
        # Only used by SenderLink
        pass

    def _link_failed(self, error):
        if self._handler and not self._rejected:
            self._handler.receiver_failed(self, error)

    # endpoint state machine actions:

    def _ep_active(self):
        LOG.debug("ReceiverLink is up")
        if self._handler and not self._rejected:
            self._handler.receiver_active(self)

    def _ep_need_close(self):
        LOG.debug("ReceiverLink remote closed")
        if self._handler and not self._rejected:
            cond = self._pn_link.remote_condition
            self._handler.receiver_remote_closed(self, cond)

    def _ep_closed(self):
        LOG.debug("ReceiverLink close completed")
        if self._handler and not self._rejected:
            self._handler.receiver_closed(self)

    def _ep_requested(self):
        LOG.debug("Remote has initiated a ReceiverLink")
        handler = self._connection._handler
        if handler:
            pn_link = self._pn_link
            props = _get_remote_settle_modes(pn_link)
            # has the remote requested a target address?
            req_target = ""
            if pn_link.remote_target.dynamic:
                req_target = None
                req_props = pn_link.remote_target.properties
                if req_props and req_props.next() == proton.Data.MAP:
                    props["dynamic-node-properties"] = req_props.get_dict()
            elif pn_link.remote_target.address:
                req_target = pn_link.remote_target.address

            props["source-address"] = pn_link.remote_source.address
            dist_mode = pn_link.remote_source.distribution_mode
            if (dist_mode == proton.Terminus.DIST_MODE_COPY):
                props["distribution-mode"] = "copy"
            elif (dist_mode == proton.Terminus.DIST_MODE_MOVE):
                props["distribution-mode"] = "move"

            handler.receiver_requested(self._connection,
                                       pn_link.name,  # handle
                                       pn_link.name,
                                       req_target,
                                       props)


class _SessionProxy(Endpoint):
    """Corresponds to a Proton Session object."""
    def __init__(self, name, connection, pn_session=None):
        super(_SessionProxy, self).__init__(name)
        self._locally_initiated = not pn_session
        self._connection = connection
        if not pn_session:
            pn_session = connection._pn_connection.session()
        self._pn_session = pn_session
        self._links = set()
        pn_session.context = self

    def open(self):
        if self._pn_session.state & proton.Endpoint.LOCAL_UNINIT:
            self._pn_session.open()

    def new_sender(self, name):
        """Create a new sender link."""
        pn_link = self._pn_session.sender(name)
        return self.request_sender(pn_link)

    def request_sender(self, pn_link):
        """Create link from request for a sender."""
        sl = SenderLink(self._connection, pn_link)
        self._links.add(sl)
        return sl

    def new_receiver(self, name):
        """Create a new receiver link."""
        pn_link = self._pn_session.receiver(name)
        return self.request_receiver(pn_link)

    def request_receiver(self, pn_link):
        """Create link from request for a receiver."""
        rl = ReceiverLink(self._connection, pn_link)
        self._links.add(rl)
        return rl

    def link_destroyed(self, link):
        """Link has been destroyed."""
        self._links.discard(link)
        if not self._links:
            # no more links
            LOG.debug("destroying unneeded session")
            self._pn_session.close()
            self._pn_session.free()
            self._pn_session = None
            self._connection = None

    # Proton's event model was changed after 0.7
    if (_PROTON_VERSION >= (0, 8)):
        _endpoint_event_map = {
            proton.Event.SESSION_REMOTE_OPEN: Endpoint.REMOTE_OPENED,
            proton.Event.SESSION_REMOTE_CLOSE: Endpoint.REMOTE_CLOSED,
            proton.Event.SESSION_LOCAL_OPEN: Endpoint.LOCAL_OPENED,
            proton.Event.SESSION_LOCAL_CLOSE: Endpoint.LOCAL_CLOSED}

        @staticmethod
        def _handle_proton_event(pn_event, connection):
            ep_event = _SessionProxy._endpoint_event_map.get(pn_event.type)
            if ep_event is not None:
                pn_session = pn_event.context
                pn_session.context._process_endpoint_event(ep_event)
            elif pn_event.type == proton.Event.SESSION_INIT:
                # create a new session if requested by remote:
                pn_session = pn_event.context
                c = hasattr(pn_session, 'context') and pn_session.context
                if not c:
                    LOG.debug("Opening remotely initiated session")
                    name = "session-%d" % connection._remote_session_id
                    connection._remote_session_id += 1
                    _SessionProxy(name, connection, pn_session)
            elif pn_event.type == proton.Event.SESSION_FINAL:
                LOG.debug("Session finalized: %s", pn_event.context)
            else:
                return False  # unknown
            return True  # handled
    elif hasattr(proton.Event, "SESSION_REMOTE_STATE"):
        # 0.7 proton event model
        @staticmethod
        def _handle_proton_event(pn_event, connection):
            if pn_event.type == proton.Event.SESSION_REMOTE_STATE:
                pn_session = pn_event.session
                # create a new session if requested by remote:
                c = hasattr(pn_session, 'context') and pn_session.context
                if not c:
                    LOG.debug("Opening remotely initiated session")
                    name = "session-%d" % connection._remote_session_id
                    connection._remote_session_id += 1
                    _SessionProxy(name, connection, pn_session)
                pn_session.context._process_remote_state()
            elif pn_event.type == proton.Event.SESSION_LOCAL_STATE:
                pn_session = pn_event.session
                pn_session.context._process_local_state()
            else:
                return False  # unknown
            return True  # handled

    @property
    def _endpoint_state(self):
        return self._pn_session.state

    # endpoint state machine actions:

    def _ep_requested(self):
        """Peer has requested a new session."""
        LOG.debug("Session %s requested - opening...",
                  self._name)
        self.open()

    def _ep_active(self):
        """Both ends of the Endpoint have become active."""
        LOG.debug("Session %s active", self._name)

    def _ep_need_close(self):
        """Peer has closed its end of the session."""
        LOG.debug("Session %s close requested - closing...",
                  self._name)
        links = self._links.copy()  # may modify _links
        for link in links:
            link._session_closed()

    def _ep_closed(self):
        """Both ends of the endpoint have closed."""
        LOG.debug("Session %s closed", self._name)<|MERGE_RESOLUTION|>--- conflicted
+++ resolved
@@ -30,12 +30,9 @@
 
 LOG = logging.getLogger(__name__)
 
-<<<<<<< HEAD
-=======
 _PROTON_VERSION = (int(getattr(proton, "VERSION_MAJOR", 0)),
                    int(getattr(proton, "VERSION_MINOR", 0)))
 
->>>>>>> 0352dc91
 # map property names to proton values:
 _dist_modes = {"copy": proton.Terminus.DIST_MODE_COPY,
                "move": proton.Terminus.DIST_MODE_MOVE}
