#!/usr/bin/env python
#
# Licensed to the Apache Software Foundation (ASF) under one
# or more contributor license agreements.  See the NOTICE file
# distributed with this work for additional information
# regarding copyright ownership.  The ASF licenses this file
# to you under the Apache License, Version 2.0 (the
# "License"); you may not use this file except in compliance
# with the License.  You may obtain a copy of the License at
#
#   http://www.apache.org/licenses/LICENSE-2.0
#
# Unless required by applicable law or agreed to in writing,
# software distributed under the License is distributed on an
# "AS IS" BASIS, WITHOUT WARRANTIES OR CONDITIONS OF ANY
# KIND, either express or implied.  See the License for the
# specific language governing permissions and limitations
# under the License.

from setuptools import setup

<<<<<<< HEAD
_VERSION = "2.0.2"   # NOTE: update __init__.py too!
=======
_VERSION = "2.0.3"   # NOTE: update __init__.py too!
>>>>>>> fdabc081

# I hack, therefore I am (productive) Some distros (which will not be named)
# don't use setup.py to install the proton python module.  In this case, pip
# will not think proton is installed, and will attempt to install it,
# overwriting the distro's installation.  To prevent this, don't set the
# 'install_requires' if the proton python module is already installed
#
_dependencies = []
try:
    import proton
except ImportError:
    # this version of proton will download and install the proton shared
    # library as well:
    _dependencies = ['python-qpid-proton>=0.9,<0.11']


setup(name="pyngus",
      version=_VERSION,
      author="kgiusti",
      author_email="kgiusti@apache.org",
      packages=["pyngus"],
      package_dir={"pyngus": "pyngus"},
      description="Callback API implemented over Proton",
      url="https://github.com/kgiusti/pyngus",
      license="Apache Software License",
      install_requires=_dependencies,
      classifiers=["License :: OSI Approved :: Apache Software License",
                   "Intended Audience :: Developers",
                   "Operating System :: OS Independent",
                   "Programming Language :: Python"])<|MERGE_RESOLUTION|>--- conflicted
+++ resolved
@@ -19,11 +19,7 @@
 
 from setuptools import setup
 
-<<<<<<< HEAD
-_VERSION = "2.0.2"   # NOTE: update __init__.py too!
-=======
 _VERSION = "2.0.3"   # NOTE: update __init__.py too!
->>>>>>> fdabc081
 
 # I hack, therefore I am (productive) Some distros (which will not be named)
 # don't use setup.py to install the proton python module.  In this case, pip
