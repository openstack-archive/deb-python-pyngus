--- conflicted
+++ resolved
@@ -19,9 +19,6 @@
 
 from setuptools import setup
 
-<<<<<<< HEAD
-_VERSION = "1.2.0"   # NOTE: update __init__.py too!
-=======
 _VERSION = "1.3.0"   # NOTE: update __init__.py too!
 
 try:
@@ -40,7 +37,6 @@
 except Exception:
     pass
 
->>>>>>> ae4889a5
 
 setup(name="pyngus",
       version=_VERSION,
