--- conflicted
+++ resolved
@@ -641,12 +641,8 @@
 
     def test_use_after_free(self):
         """Causes proton library to segfault!!!"""
-<<<<<<< HEAD
-        raise common.Skipped("Skipping test - causes segfault in proton!")
-=======
         if self.PROTON_VERSION < (0, 8):
             raise common.Skipped("Skipping test - causes segfault in proton!")
->>>>>>> 0352dc91
         sender = self.conn1.create_sender("src1", "tgt1")
         sender.open()
         self.process_connections()
